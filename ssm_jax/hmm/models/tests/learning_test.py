--- conflicted
+++ resolved
@@ -5,7 +5,7 @@
 from jax import vmap
 import optax
 from ssm_jax.hmm.models import GaussianHMM
-                 
+
 def make_rnd_hmm(num_states=5, emission_dim=2):
     # Specify parameters of the HMM
     initial_probs = jnp.ones(num_states) / num_states
@@ -51,12 +51,8 @@
     assert jnp.alltrue(mu.shape == (10, 2))
     assert jnp.allclose(mu[0, 0], -0.712, atol=1e-1)
 
-<<<<<<< HEAD
-def test_hmm_fit_sgd(num_iters=2):
-=======
 
 def test_hmm_fit_sgd(num_epochs=2):
->>>>>>> 65cfeb17
     true_hmm, _, batch_emissions = make_rnd_model_and_data()
     print(batch_emissions.shape)
     test_hmm = GaussianHMM.random_initialization(jr.PRNGKey(1), 2 * true_hmm.num_states, true_hmm.num_obs)
@@ -68,26 +64,26 @@
     assert jnp.alltrue(mu.shape == (10, 2))
     assert jnp.allclose(mu[0, 0], -1.827, atol=1e-1)
 
-def test_hmm_fit_stochastic_em(num_iters=10):
+def test_hmm_fit_stochastic_em(num_iters=100):
     # Compare stochastic em fit vs. full batch fit.
     # Let stochastic em run for 2*num_iters
     true_hmm, _, batch_emissions = make_rnd_model_and_data(num_batches=8)
     print('batch_emissions.shape', batch_emissions.shape)
-    
+
     refr_hmm = GaussianHMM.random_initialization(jr.PRNGKey(1), 2 * true_hmm.num_states, true_hmm.num_obs)
     test_hmm = GaussianHMM.random_initialization(jr.PRNGKey(1), 2 * true_hmm.num_states, true_hmm.num_obs)
 
     refr_lps = refr_hmm.fit_em(batch_emissions, num_iters)
 
     test_lps = test_hmm.fit_stochastic_em(
-        batch_emissions, batch_size=4, num_epochs=2*num_iters, key=jr.PRNGKey(2), 
+        batch_emissions, batch_size=1, num_epochs=num_iters, key=jr.PRNGKey(2),
     )
-    
+
     # -------------------------------------------------------------------------
     # we expect lps to likely differ by quite a bit, but should be in the same order
     print(f'test log prob {test_lps[-1]:.2f} refrence lp {refr_lps[-1]:.2f}')
-    assert jnp.allclose(test_lps[-1], refr_lps[-1], rtol=1)
-    
+    assert jnp.allclose(test_lps[-1], refr_lps[-1], atol=100)
+
     refr_mu = refr_hmm.emission_means.value
     test_mu = test_hmm.emission_means.value
 
